plugins:
  tf:
    executor: central_deployment_agent
    package_name: cloudify-terraform-plugin
<<<<<<< HEAD
    package_version: '0.11.0'
=======
    package_version: '0.10'
>>>>>>> 5fabf8f4

data_types:
  cloudify.types.terraform.Backend:
    properties:
      name:
        type: string
        description: Some name.
        required: False
      options:
        description: Should be a dictionary of key/values.
        required: False

  cloudify.types.terraform.RootModule:
    properties:
      source:
        type: string
        description: >
          Path or URL to the ZIP file containing the Terraform project.
          If this is a path, then it must be relative to the blueprint's root.
        required: true
      backend:
        type: cloudify.types.terraform.Backend
        description: If a backend is not defined in source, and you want to use a specific backend, define that here.
        default: {}
      variables:
        description: A dictionary of variables.
        required: false
        default: {}
      environment_variables:
        description: A dictionary of environment variables.
        required: false
        default: {}

node_types:
  cloudify.nodes.terraform:
    derived_from: cloudify.nodes.SoftwareComponent
    properties:
      use_existing_resource:
        type: boolean
        description: If true, use an existing Terraform installation rather than installing it
        default: true
      installation_source:
        type: string
        default: ''
        description: >
          Location to download the Terraform installation from. Ignored if 'use_existing' is true.
      plugins:
        type: list
        default: []
        description: >
          List of plugins to download and install.
      executable_path:
        type: string
        description: The path to the terraform binary executable.
        default: /usr/bin/terraform
      storage_path:
        type: string
        description: |
          Directory to store downloaded Terraform templates. The directory must
          either already exist and be writable by 'cfyuser', or alternatively
          be create-able by 'cfyuser'.
          The default is an empty string, which prompts the plugin to use the OS
          temporary directory.
        default: ''
      plugins_dir:
        type: string
        description: >
          Location where Terraform plugins are located. If a value is provided, then
          the Terraform plugin uses '--plugin-dir' with that value, ensuring that
          no plugins are downloaded on-the-fly, for increased stability.
          If a value is not provided, plugins will be downloaded on-the-fly. This is
          not recommended in production environments.
        default: ''
    interfaces:
      cloudify.interfaces.lifecycle:
        create:
          implementation: tf.cloudify_tf.tasks.install
        delete:
          implementation: tf.cloudify_tf.tasks.uninstall

  cloudify.nodes.terraform.Module:
    derived_from: cloudify.nodes.terraform
    properties:
      resource_config:
        type: cloudify.types.terraform.RootModule
        required: true
    interfaces:
      cloudify.interfaces.lifecycle:
        create:
          implementation: tf.cloudify_tf.tasks.init
        configure:
          implementation: tf.cloudify_tf.tasks.state_pull
        start:
          implementation: tf.cloudify_tf.tasks.apply
        delete:
          implementation: tf.cloudify_tf.tasks.destroy
      terraform:
        reload:
          # Reloads the Terraform template. By default, the template will be
          # read from the last location it was loaded from.
          # This can be overridden by specifying the 'source' input.
          implementation: tf.cloudify_tf.tasks.reload_template
          inputs:
            source:
              type: string
              default: { get_attribute: [ SELF, last_source_location ] }
            destroy_previous:
              type: boolean
              default: false
        refresh:
          # Refreshes Terraform's state.
          implementation: tf.cloudify_tf.tasks.state_pull

workflows:
  refresh_terraform_resources:
    mapping: tf.cloudify_tf.workflows.refresh_resources
    parameters: &terraform_workflow_params
      node_instance_ids:
        type: list
        default: []
        description: |
          List of node instance ID's to refresh for.
      node_ids:
        type: list
        default: []
        description: |
          List of node templates to refresh for.

<<<<<<< HEAD

=======
>>>>>>> 5fabf8f4
  reload_terraform_template:
    mapping: tf.cloudify_tf.workflows.reload_resources
    parameters:
      <<: *terraform_workflow_params
      source:
        type: string
        default: null
      destroy_previous:
        type: boolean
        default: false<|MERGE_RESOLUTION|>--- conflicted
+++ resolved
@@ -2,11 +2,7 @@
   tf:
     executor: central_deployment_agent
     package_name: cloudify-terraform-plugin
-<<<<<<< HEAD
     package_version: '0.11.0'
-=======
-    package_version: '0.10'
->>>>>>> 5fabf8f4
 
 data_types:
   cloudify.types.terraform.Backend:
@@ -135,10 +131,6 @@
         description: |
           List of node templates to refresh for.
 
-<<<<<<< HEAD
-
-=======
->>>>>>> 5fabf8f4
   reload_terraform_template:
     mapping: tf.cloudify_tf.workflows.reload_resources
     parameters:
