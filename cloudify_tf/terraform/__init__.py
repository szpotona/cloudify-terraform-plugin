########
########
# Copyright (c) 2018-2020 GigaSpaces Technologies Ltd. All rights reserved
#
# Licensed under the Apache License, Version 2.0 (the "License");
# you may not use this file except in compliance with the License.
# You may obtain a copy of the License at
#
#        http://www.apache.org/licenses/LICENSE-2.0
#
# Unless required by applicable law or agreed to in writing, software
# distributed under the License is distributed on an "AS IS" BASIS,
# WITHOUT WARRANTIES OR CONDITIONS OF ANY KIND, either express or implied.
# See the License for the specific language governing permissions and
# limitations under the License.
import os
import re
import json
import tempfile
from distutils.version import LooseVersion as parse_version

from .tfsec import TFSec
from .tflint import TFLint
from .terratag import Terratag
from contextlib import contextmanager
from cloudify import exceptions as cfy_exc
from cloudify_common_sdk.utils import run_subprocess

from .. import utils

from cloudify_common_sdk.cli_tool_base import CliTool

CREATE_OP = 'cloudify.interfaces.lifecycle.create'


class Terraform(CliTool):
    # TODO: Rework this to put the execute method in its own module.
    # TODO: After you do that, move all the SSH commands to the tasks module.

    def __init__(self,
                 logger,
                 binary_path,
                 plugins_dir,
                 root_module,
                 variables=None,
                 environment_variables=None,
                 backend=None,
                 provider=None,
                 required_providers=None,
                 provider_upgrade=False,
                 additional_args=None,
                 version=None,
                 flags_override=None,
                 log_stdout=True,
                 tfvars=None):

        try:
            deployment_name = root_module.split('/')[-2]
            node_instance_name = root_module.split('/')[-1]
        except (IndexError, AttributeError):
            logger.info('Invalid root module: {}'.format(root_module))
            deployment_name = None
            node_instance_name = None

        super().__init__(logger, deployment_name, node_instance_name)

        backend = backend or {}
        provider = provider or {}
        required_providers = required_providers or {}

        self.binary_path = binary_path
        self.plugins_dir = self.set_plugins_dir(plugins_dir)
        self._root_module = root_module
        self.logger = logger
        self.additional_args = additional_args
        self._version = version
        self._flags_override = flags_override or []
        self._log_stdout = log_stdout
        self._tflint = None
        self._tfsec = None
        self._terratag = None

        if not isinstance(environment_variables, dict):
            raise Exception(
                "Unexpected type for environment variables (should be a "
                "dict): {0}".format(type(
                    environment_variables)))

        if not isinstance(variables, dict):
            raise Exception(
                "Unexpected type for variables (should be a "
                "dict): {0}".format(type(
                    variables)))

        self._env = self.convert_bools_in_env(environment_variables)
        self._backend = backend
        self._required_providers = required_providers
        self._provider = provider
        self._variables = variables
        self.provider_upgrade = provider_upgrade
        self._tfvars = tfvars

    @property
    def root_module(self):
        return self._root_module

    @root_module.setter
    def root_module(self, value):
        self._root_module = value
        utils.try_to_copy_old_state_file(value)

    @property
    def flags(self):
        if not self._flags:
            self._flags = self._format_flags(self._flags_override)
        return self._flags

    @property
    def env(self):
        return self._env

    @env.setter
    def env(self, value):
        new_value = self.convert_bools_in_env(value)
        if self._env:
            self._env.update(new_value)
        else:
            self._env = new_value

    @property
    def variables(self):
        return self._variables

    @variables.setter
    def variables(self, value):
        if self._variables:
            self._variables.update(value)
        else:
            self._variables = value

    @property
    def backend(self):
        if self._backend:
            return utils.create_backend_string(
                self._backend.get('name'), self._backend.get('options', {}))

    @property
    def required_providers(self):
        if self._required_providers:
            return utils.create_required_providers_string(
                self._required_providers.get('required_providers'))

    @property
    def provider(self):
        if self._provider:
            return utils.create_provider_string(
                self._provider.get('providers', {}))

    @staticmethod
    def convert_bools_in_env(env):
        for k, v in env.items():
            if isinstance(v, bool):
                env[k] = str(v).lower()
        return env

    @staticmethod
    def set_plugins_dir(path):
        if not os.listdir(path):
            return
        return path

    def execute(self, command, return_output=None):
        return_output = return_output or self._log_stdout
        return run_subprocess(
            command,
            self.logger,
            self.root_module,
            self.env,
            self.additional_args,
            return_output=return_output)

    def _tf_command(self, args):
        cmd = [self.binary_path]
        cmd.extend(args)

        # TODO: Add flags override.
        #  But there are some commands, e.g. init that are not relevant.
        return cmd

    def put_backend(self):
        utils.dump_file(self.backend, self.root_module, 'backend.tf')

    def put_required_providers(self):
        utils.dump_file(self.required_providers,
                        self.root_module,
                        self._required_providers.get(
                            'filename',
                            'versions.tf.json'))

    def put_provider(self):
        if self.provider:
            utils.dump_file(self.provider,
                            self.root_module,
                            self._provider.get('filename', 'provider.tf'))

    @contextmanager
    def runtime_file(self, command):
        if self._tfvars:
            command.extend(['-var-file={}'.format(self.tfvars)])
            yield
        else:
            with tempfile.NamedTemporaryFile(suffix=".json",
                                             delete=False,
                                             mode="w",
                                             dir=self.root_module) as f:
                json.dump(self.variables, f)
                f.close()
                command.extend(['-var-file', f.name])
                yield
            os.remove(f.name)

    @property
    def version(self):
        if not self._version:
            returned_output = self.execute(
                self._tf_command(['version', '-json']), False)
            self._version = self.read_version(returned_output)
        return self._version

    @staticmethod
    def read_version_from_text(text):
        try:
            return re.search(
                'Terraform\\sv(.*)\\n', text.decode('utf-8')).group(1)
        except AttributeError:
            return '0.0.0'

    def read_version(self, response):
        try:
            return json.loads(response)
        except (ValueError, json.JSONDecodeError):
            return {
                'terraform_version': self.read_version_from_text(response),
                'terraform_outdated': True
            }

    @property
    def terraform_version(self):
        return self.version.get('terraform_version')

    @property
    def terraform_outdated(self):
        return self.version.get('terraform_outdated')

    @property
    def tflint(self):
        return self._tflint

    @tflint.setter
    def tflint(self, value):
        self._tflint = value

    @property
    def tfsec(self):
        return self._tfsec

    @tfsec.setter
    def tfsec(self, value):
        self._tfsec = value

    @property
    def terratag(self):
        return self._terratag

    @terratag.setter
    def terratag(self, value):
        self._terratag = value

    @property
    def tfvars(self):
        # os.path.join(self.root_module, self._tfvars)
        return self._tfvars

    @tfvars.setter
    def tfvars(self, value):
        self._tfvars = value

    def init(self, command_line_args=None):
        cmdline = ['init', '-no-color', '-input=false']
        if self.plugins_dir:
            cmdline.append('--plugin-dir=%s' % self.plugins_dir)
        if self.provider_upgrade:
            cmdline.append('--upgrade')
        command = self._tf_command(cmdline)
        if command_line_args:
            command.extend(command_line_args)
        with self.runtime_file(command):
            return self.execute(command)

    def destroy(self):
        command = self._tf_command(['destroy',
                                    '-auto-approve',
                                    '-no-color',
                                    '-input=false'])
        with self.runtime_file(command):
            return self.execute(command)

    def plan(self, out_file_path=None):
        command = self._tf_command(['plan', '-no-color', '-input=false'])
        if out_file_path:
            command.extend(['-out', out_file_path])
        with self.runtime_file(command):
            return self.execute(command, False)

    def apply(self):
        command = self._tf_command(['apply',
                                    '-auto-approve',
                                    '-no-color',
                                    '-input=false'])
        with self.runtime_file(command):
            return self.execute(command)

    def output(self):
        command = self._tf_command(['output', '-json', '-no-color'])
        returned_output = self.execute(command, False)
        if returned_output:
            return json.loads(returned_output)

    def graph(self):
        command = self._tf_command(['graph'])
        return self.execute(command)

    def state_pull(self):
        command = self._tf_command(['state', 'pull'])
        pulled_state = self.execute(command, False)
        # If we got here, then the "state pull" return code must
        # be zero, and pulled_state actually contains a parse-able
        # JSON.
        if pulled_state:
            return json.loads(pulled_state)

    def refresh(self):
        if parse_version(self.terraform_version) >= parse_version("0.15.4"):
            command = self._tf_command(['apply',
                                        '-refresh-only',
                                        '-auto-approve',
                                        '-no-color',
                                        '-input=false'])
        else:
            command = self._tf_command(['refresh', '-no-color'])
        with self.runtime_file(command):
            return self.execute(command)

    def state_list(self, plan_file_path=None):
        options = ['state', 'list']
        if plan_file_path:
            options.append('-state={}'.format(plan_file_path))
        command = self._tf_command(options)
        output = self.execute(command)
        return output

    def show(self, plan_file_path=None):
        options = ['show', '-no-color', '-json']
        if plan_file_path:
            options.append(plan_file_path)
        command = self._tf_command(options)
        output = self.execute(command, False)
        if output:
            return json.loads(output)

    def show_plain_text(self, plan_file_path=None):
        options = ['show', '-no-color']
        if plan_file_path:
            options.append(plan_file_path)
        command = self._tf_command(options)
        return self.execute(command)

    def plan_and_show(self):
        """
        Execute terraform plan,
        then terraform show on the generated tfplan file
        """
        with tempfile.NamedTemporaryFile() as plan_file:
            self.plan(plan_file.name)
            return self.show(plan_file.name)

    def plan_and_show_two_formats(self):
        """
        Execute terraform plan,
        then terraform show on the generated tfplan file
        """
        with tempfile.NamedTemporaryFile() as plan_file:
            self.plan(plan_file.name)
            json_result = self.show(plan_file.name)
            plain_text_result = self.show_plain_text(plan_file.name)
            return json_result, plain_text_result

    def plan_and_show_state(self):
        """
        Execute terraform plan,
        then terraform show on the generated tfplan file
        """
        status_problems = []
        with tempfile.NamedTemporaryFile() as plan_file:
            self.plan(plan_file.name)
            plan = self.show(plan_file.name)
            self.refresh()
            for key, value in plan['planned_values']['root_module'].items():
                if key == 'resources':
                    status_problems.extend(
                        self._show_state_resource_list(value))
                elif key == 'child_modules':
                    status_problems.extend(self._show_state_of_modules(value))
        return status_problems

    def _show_state_of_modules(self, value):
        status_problems = []
        for module in value:
            if not isinstance(module, dict) or 'resources' not in module:
                continue
            status_problems.extend(self._show_state_resource_list(
                module['resources']))
        return status_problems

    def _show_state_resource_list(self, value):
        status_problems = []
        for resource in value:
            try:
                self.show_state(
                    resource['address'],
                    os.path.join(self.root_module, 'terraform.tfstate'))
            except Exception:
                status_problems.append(resource)
        return status_problems

    def show_state(self, resource_name, plan_file_path=None):
        options = ['state', 'show', '-no-color']
        if plan_file_path:
            options.append('-state={}'.format(plan_file_path))
        options.append(resource_name)
        command = self._tf_command(options)
        return self.execute(command)

    def import_resource(self, resource_address, resource_id):
        options = ['import', '-no-color']
        with self.runtime_file(options):
            options.extend([resource_address, resource_id])
            command = self._tf_command(options)
            return self.execute(command)

    @staticmethod
    def from_ctx(ctx, terraform_source, skip_tf=False, **kwargs):
        try:
            executable_path = utils.get_executable_path() or \
                              utils.get_binary_location_from_rel()
        except cfy_exc.NonRecoverableError:
            if skip_tf:
                executable_path = None
            else:
                raise
        plugins_dir = utils.get_plugins_dir()
        resource_config = utils.get_resource_config()
        provider_upgrade = utils.get_provider_upgrade()
        general_executor_process = ctx.node.properties.get(
            'general_executor_process')
        if not os.path.exists(plugins_dir) and utils.is_using_existing():
            utils.mkdir_p(plugins_dir)
        env_variables = resource_config.get('environment_variables')
        terraform_version = ctx.instance.runtime_properties.get(
            'terraform_version', {})
        flags_override = resource_config.get('flags_override')
        tfvars_name_file = resource_config.get('tfvars', None)

        key_word_args = {
            'variables': resource_config.get('variables'),
            'environment_variables': env_variables or {},
            'backend': resource_config.get('backend'),
            'provider': resource_config.get('provider'),
            'provider_upgrade': provider_upgrade,
            'additional_args': general_executor_process,
            'version': terraform_version,
            'flags_override': flags_override,
            'log_stdout': resource_config.get('log_stdout', True),
            'tfvars': tfvars_name_file,
        }
        for k in key_word_args.keys():
            if k in kwargs and kwargs[k]:
                key_word_args[k] = kwargs[k]

        tf = Terraform(
                ctx.logger,
                executable_path,
                plugins_dir,
                terraform_source,
<<<<<<< HEAD
                variables=resource_config.get('variables'),
                environment_variables=env_variables or {},
                backend=resource_config.get('backend'),
                provider=resource_config.get('provider'),
                required_providers=resource_config.get('required_providers'),
                provider_upgrade=provider_upgrade,
                additional_args=general_executor_process,
                version=terraform_version,
                flags_override=flags_override,
                log_stdout=resource_config.get('log_stdout', True)
=======
                **key_word_args
>>>>>>> 35d2892f
        )
        tf.put_backend()
        tf.put_required_providers()
        tf.put_provider()
        if not terraform_version and not skip_tf:
            ctx.instance.runtime_properties['terraform_version'] = \
                tf.version
        setup_config_tf(ctx, tf)
        return tf

    def check_tflint(self):
        if not hasattr(self, 'tflint') or not self.tflint:
            return
        self.tflint.validate()
        self.tflint.terraform_root_module = self.root_module
        commands = []
        with self.runtime_file(commands):
            self.tflint.tflint(commands[-1])

    def check_tfsec(self):
        if not hasattr(self, 'tfsec') or not self.tfsec:
            return
        self.tfsec.validate()
        self.tfsec.terraform_root_module = self.root_module
        commands = []
        with self.runtime_file(commands):
            self.tfsec.tfsec()

    def run_terratag(self):
        if not self.terratag:
            return
        self.terratag.validate()
        self.terratag.terraform_root_module = self.root_module
        commands = []
        if os.path.dirname(self.binary_path) not in os.environ['PATH']:
            os.environ['PATH'] = '{}:{}'.format(
                os.environ['PATH'], os.path.dirname(self.binary_path))
        with self.runtime_file(commands):
            self.terratag.terratag()


def setup_config_tf(ctx, tf):
    if ctx.operation.name != CREATE_OP:
        if tf.terraform_outdated:
            ctx.logger.error(
                'Your terraform version {} is outdated. '
                'Please update.'.format(tf.terraform_version))
    tflint_config = ctx.node.properties.get('tflint_config')
    if tflint_config:
        if tflint_config.get('enable', False):
            tf.tflint = TFLint.from_ctx(_ctx=ctx)
            ctx.instance.runtime_properties['tflint_config'] = \
                tf.tflint.export_config()

    tfsec_config = ctx.node.properties.get('tfsec_config', {})
    if tfsec_config:
        if tfsec_config.get('enable', False):
            tf.tfsec = TFSec.from_ctx(_ctx=ctx)
            ctx.instance.runtime_properties['tfsec_config'] = \
                tf.tfsec.export_config()

    terratag_config = ctx.node.properties.get('terratag_config')
    if terratag_config:
        if terratag_config.get('enable', False):
            tf.terratag = Terratag.from_ctx(_ctx=ctx)
            ctx.instance.runtime_properties['terratag_config'] = \
                tf.terratag.export_config()
            tf.terratag.validate()<|MERGE_RESOLUTION|>--- conflicted
+++ resolved
@@ -492,20 +492,7 @@
                 executable_path,
                 plugins_dir,
                 terraform_source,
-<<<<<<< HEAD
-                variables=resource_config.get('variables'),
-                environment_variables=env_variables or {},
-                backend=resource_config.get('backend'),
-                provider=resource_config.get('provider'),
-                required_providers=resource_config.get('required_providers'),
-                provider_upgrade=provider_upgrade,
-                additional_args=general_executor_process,
-                version=terraform_version,
-                flags_override=flags_override,
-                log_stdout=resource_config.get('log_stdout', True)
-=======
                 **key_word_args
->>>>>>> 35d2892f
         )
         tf.put_backend()
         tf.put_required_providers()
